use std::collections::HashMap;
use std::mem::take;

use crate::runfile::*;
use crate::lexer::*;

grammar;

extern {
    type Location = usize;
    type Error = LexErr;

    enum Tok {
        "\n" => Tok::Newline,
        "#"  => Tok::Hash,
        "##" => Tok::DoubleHash,
        "#/" => Tok::HashSlash,
        "#-" => Tok::HashDash,
        ARGV => Tok::CommandPart(_),
        NAME => Tok::TargetName(_),
        SCTP  => Tok::MetaScript(_),
    }
}

pub RunFile: RunFile = {
    Targets
}

Targets: RunFile = {
    "##" <m:TargetMeta> "\n" <c:Commands> "#/" <mut t:Targets> => {
        let mut n = match take(&mut t.global_target) {
            Some(t) => t,
            None => Target::default()
        };
        if let Some(_) = n.commands.get(&m) {
            panic!("Multiple definitions of global target");
        }
        n.commands.insert(m, c);
        t.global_target = Some(n);
        t
    },
    "#-" <m:TargetMeta> "\n" <c:Commands> "#/" <mut t:Targets> => {
        let mut n = match take(&mut t.default_target) {
            Some(t) => t,
            None => Target::default()
        };
        if let Some(_) = n.commands.get(&m) {
            panic!("Multiple definitions of default target");
        }
        n.commands.insert(m, c);
        t.default_target = Some(n);
        t
    },
    "#" <s:NAME> <m:TargetMeta> "\n" <c:Commands> "#/" <mut t:Targets> => {
        let target_name = s.target_name();
        let mut n = match t.targets.remove(&target_name) {
            Some(t) => t,
            None => Target::default()
        };
        if let Some(_) = n.commands.get(&m) {
            panic!("Multiple definitions of target {}", target_name);
        }
        n.commands.insert(m, c);
        t.targets.insert(target_name, n);
        t
    },
    => RunFile {
        global_target: None,
        default_target: None,
        targets: HashMap::new(),
    }
}

TargetMeta: TargetMeta = {
    SCTP => TargetMeta { script: <>.meta_script() },
    => TargetMeta { script: ScriptType::BuildAndRun },
}

Commands: Vec<Command> = {
    <mut x:Commands> <c:Command> "\n" => {
        x.push(c);
        x
    },
    <x:Commands> "\n" => x,
    <Command> "\n" => vec![<>],
    "\n" => vec![],
}

//TODO: Figure out what exactly sh accepts as a command
Command: Command = {
    <t:ARGV> <a:Args> => Command {
        target: t.command_part(),
        args: a,
    }
}

//TODO: Figure out what exactly sh accepts in arguments
Args: Vec<Argument> = {
    <r:Arg> => vec![r],
    <mut a:Args> <r:Arg> => {
        a.push(r);
        a
    }
}

Arg: Argument = {
<<<<<<< HEAD
    ARGV => vec![ArgPart::Str(<>.command_part())],
=======
    <t:ARGV> => Argument { parts: vec![ArgPart::Str(t.command_part())] }
>>>>>>> 8a8f7ac1
}<|MERGE_RESOLUTION|>--- conflicted
+++ resolved
@@ -104,9 +104,5 @@
 }
 
 Arg: Argument = {
-<<<<<<< HEAD
-    ARGV => vec![ArgPart::Str(<>.command_part())],
-=======
-    <t:ARGV> => Argument { parts: vec![ArgPart::Str(t.command_part())] }
->>>>>>> 8a8f7ac1
+    ARGV => Argument { parts: vec![ArgPart::Str(<>.command_part())] },
 }