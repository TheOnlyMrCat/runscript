use std::collections::HashMap;
use std::fmt::{self, Display, Formatter};
use std::mem::discriminant;

#[derive(Debug)]
pub struct RunFile {
    pub global_target: Option<Target>,
    pub default_target: Option<Target>,
    pub targets: HashMap<String, Target>,
}

#[derive(Debug)]
pub struct Target {
    pub commands: HashMap<TargetMeta, Vec<Command>>,
}

#[derive(Debug,PartialEq,Hash,Eq)]
pub struct TargetMeta {
    pub script: ScriptType,
}

#[derive(Debug,PartialEq,Hash,Eq,Clone)]
pub enum ScriptType {
    BuildOnly,   // b!
    Build,       // b
    BuildAndRun, // br (default)
    Run,         // r
    RunOnly,     // r!
}

#[derive(Debug)]
pub struct Command {
    pub target: String,
    pub args: Vec<Argument>,
}

#[derive(Debug)]
pub struct Argument {
    pub parts: Vec<ArgPart>
}

#[derive(Debug)]
pub enum ArgPart {
    Str(String),
    Var(String),
    Cmd(Command),
}

<<<<<<< HEAD
impl Default for Target {
    fn default() -> Self {
        Target {
            commands: HashMap::default(),
=======
impl ArgPart {
    fn arg_str(&self) -> String {
        if let ArgPart::Str(s) = self {
            s.clone()
        } else {
            panic!("Expected Str argument");
        }
    }
}

impl Display for Command {
    fn fmt(&self, f: &mut Formatter) -> fmt::Result {
        write!(f, "{}{}", self.target, self.args.iter().fold("".to_owned(), |mut acc, x| {
            acc.push(' ');
            acc + &format!("{}", x)
        }))
    }
}

impl Display for Argument {
    fn fmt(&self, f: &mut Formatter) -> fmt::Result {
        if self.parts.iter().any(|x| discriminant(x) != discriminant(&ArgPart::Str("".to_owned()))) {
            write!(f, "\"{}\"", self.parts.iter().fold("".to_owned(), |acc, part| match part {
                ArgPart::Str(s) => acc + s,
                ArgPart::Var(v) => { acc + &format!("${}", v) },
                ArgPart::Cmd(c) => { acc + &format!("$({})", c) },
            }))
        } else if self.parts.iter().any(|x| x.arg_str().contains(' ')) {
            write!(f, "'{}'", self.parts.iter().fold("".to_owned(), |acc, part| acc + &part.arg_str()))
        } else {
            write!(f, "{}", self.parts.iter().fold("".to_owned(), |acc, part| acc + &part.arg_str()))
>>>>>>> 8a8f7ac1
        }
    }
}<|MERGE_RESOLUTION|>--- conflicted
+++ resolved
@@ -46,12 +46,14 @@
     Cmd(Command),
 }
 
-<<<<<<< HEAD
 impl Default for Target {
     fn default() -> Self {
         Target {
             commands: HashMap::default(),
-=======
+        }
+    }
+}
+
 impl ArgPart {
     fn arg_str(&self) -> String {
         if let ArgPart::Str(s) = self {
@@ -83,7 +85,6 @@
             write!(f, "'{}'", self.parts.iter().fold("".to_owned(), |acc, part| acc + &part.arg_str()))
         } else {
             write!(f, "{}", self.parts.iter().fold("".to_owned(), |acc, part| acc + &part.arg_str()))
->>>>>>> 8a8f7ac1
         }
     }
 }